--- conflicted
+++ resolved
@@ -177,6 +177,11 @@
 		return err
 	}
 
+	u, err := core.ReencodeURL(fileInfo.DownloadURL)
+	if err != nil {
+		return err
+	}
+
 	hash, hashFormat := fileInfo.getBestHash()
 
 	var optional *core.ModOption
@@ -194,11 +199,8 @@
 		Download: core.ModDownload{
 			HashFormat: hashFormat,
 			Hash:       hash,
-<<<<<<< HEAD
 			URL:        u,
-=======
 			Mode:       "metadata:curseforge",
->>>>>>> bf2f060e
 		},
 		Option: optional,
 		Update: updateMap,
@@ -421,10 +423,16 @@
 			}
 		}
 
+		u, err := core.ReencodeURL(fileInfoData.DownloadURL)
+		if err != nil {
+			return err
+		}
+
 		v.FileName = fileInfoData.FileName
 		v.Name = modState.Name
 		hash, hashFormat := fileInfoData.getBestHash()
 		v.Download = core.ModDownload{
+			URL:        u,
 			HashFormat: hashFormat,
 			Hash:       hash,
 			Mode:       "metadata:curseforge",
