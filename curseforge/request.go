--- conflicted
+++ resolved
@@ -4,6 +4,7 @@
 	"bytes"
 	"encoding/base64"
 	"encoding/json"
+	"errors"
 	"fmt"
 	"io"
 	"net/http"
@@ -12,7 +13,6 @@
 	"time"
 )
 
-<<<<<<< HEAD
 // TODO: update everything for no URL and download mode "metadata:curseforge"
 
 const cfApiServer = "api-pocket.com"
@@ -21,14 +21,6 @@
 const cfApiKeyDefault = "filler"
 
 // Exists so you can provide it as a build parameter: -ldflags="-X 'github.com/wafflecoffee/packwiz/curseforge.cfApiKey=key'"
-=======
-const cfApiServer = "api.curseforge.com"
-
-// If you fork/derive from packwiz, I request that you obtain your own API key.
-const cfApiKeyDefault = "JDJhJDEwJHNBWVhqblU1N0EzSmpzcmJYM3JVdk92UWk2NHBLS3BnQ2VpbGc1TUM1UGNKL0RYTmlGWWxh"
-
-// Exists so you can provide it as a build parameter: -ldflags="-X 'github.com/packwiz/packwiz/curseforge.cfApiKey=key'"
->>>>>>> bf2f060e
 var cfApiKey = ""
 
 func decodeDefaultKey() string {
@@ -37,7 +29,6 @@
 		panic("failed to read API key!")
 	}
 	return string(k)
-<<<<<<< HEAD
 }
 
 type cfApiClient struct {
@@ -104,70 +95,82 @@
 		Slug string `json:"slug"`
 	} `json:"variables"`
 	OperationName string `json:"operationName"`
-=======
->>>>>>> bf2f060e
-}
-
-type cfApiClient struct {
-	httpClient *http.Client
-}
-
-var cfDefaultClient = cfApiClient{&http.Client{}}
-
-func (c *cfApiClient) makeGet(endpoint string) (*http.Response, error) {
-	req, err := http.NewRequest("GET", "https://"+cfApiServer+endpoint, nil)
-	if err != nil {
-		return nil, err
-	}
-
-	// TODO: make this configurable application-wide
-	req.Header.Set("User-Agent", "packwiz/packwiz client")
-	req.Header.Set("Accept", "application/json")
-	if cfApiKey == "" {
-		cfApiKey = decodeDefaultKey()
-	}
-	req.Header.Set("X-API-Key", cfApiKey)
-
-	resp, err := c.httpClient.Do(req)
-	if err != nil {
-		return nil, err
-	}
-
-<<<<<<< HEAD
+}
+
+// addonSlugResponse is received from the CurseProxy GraphQL api to get the id from a slug
+type addonSlugResponse struct {
+	Data struct {
+		Addons []struct {
+			ID              int `json:"id"`
+			CategorySection struct {
+				ID int `json:"id"`
+			} `json:"categorySection"`
+		} `json:"addons"`
+	} `json:"data"`
+	Exception  string   `json:"exception"`
+	Message    string   `json:"message"`
+	Stacktrace []string `json:"stacktrace"`
+}
+
+// Most of this is shamelessly copied from my previous attempt at modpack management:
+// https://github.com/comp500/modpack-editor/blob/master/query.go
+func modIDFromSlug(slug string) (int, error) {
+	request := addonSlugRequest{
+		Query: `
+		query getIDFromSlug($slug: String) {
+			addons(slug: $slug) {
+				id
+				categorySection {
+					id
+				}
+			}
+		}
+		`,
+		OperationName: "getIDFromSlug",
+	}
+	request.Variables.Slug = slug
+
+	// Uses the curse.nikky.moe GraphQL api
+	var response addonSlugResponse
+	client := &http.Client{}
+
+	requestBytes, err := json.Marshal(request)
+	if err != nil {
+		return 0, err
+	}
+
 	// TODO: move to new slug API
 	req, err := http.NewRequest("POST", "https://curse.nikky.moe/graphql", bytes.NewBuffer(requestBytes))
-=======
-	if resp.StatusCode != 200 {
-		return nil, fmt.Errorf("invalid response status: %v", resp.Status)
-	}
-	return resp, nil
-}
-
-func (c *cfApiClient) makePost(endpoint string, body io.Reader) (*http.Response, error) {
-	req, err := http.NewRequest("POST", "https://"+cfApiServer+endpoint, body)
->>>>>>> bf2f060e
-	if err != nil {
-		return nil, err
+	if err != nil {
+		return 0, err
 	}
 
 	// TODO: make this configurable application-wide
 	req.Header.Set("User-Agent", "wafflecoffee/packwiz client")
 	req.Header.Set("Accept", "application/json")
 	req.Header.Set("Content-Type", "application/json")
-	if cfApiKey == "" {
-		cfApiKey = decodeDefaultKey()
-	}
-	req.Header.Set("X-API-Key", cfApiKey)
-
-	resp, err := c.httpClient.Do(req)
-	if err != nil {
-		return nil, err
-	}
-
-	if resp.StatusCode != 200 {
-		return nil, fmt.Errorf("invalid response status: %v", resp.Status)
-	}
-	return resp, nil
+
+	resp, err := client.Do(req)
+	if err != nil {
+		return 0, err
+	}
+
+	err = json.NewDecoder(resp.Body).Decode(&response)
+	if err != nil && err != io.EOF {
+		return 0, err
+	}
+
+	if len(response.Exception) > 0 || len(response.Message) > 0 {
+		return 0, fmt.Errorf("error requesting id for slug: %s", response.Message)
+	}
+
+	for _, addonData := range response.Data.Addons {
+		// Only use mods, not resource packs/modpacks
+		if addonData.CategorySection.ID == 8 {
+			return addonData.ID, nil
+		}
+	}
+	return 0, errors.New("addon not found")
 }
 
 //noinspection GoUnusedConst
@@ -230,15 +233,11 @@
 		FileType    int    `json:"releaseType"`
 		Modloader   int    `json:"modLoader"`
 	} `json:"latestFilesIndexes"`
-<<<<<<< HEAD
-	ModLoaders []string `json:"modLoaders"`
-=======
 	ModLoaders           []string `json:"modLoaders"`
 	AllowModDistribution bool     `json:"allowModDistribution"`
 	Links                struct {
 		WebsiteURL string `json:"websiteUrl"`
 	} `json:"links"`
->>>>>>> bf2f060e
 }
 
 func (c *cfApiClient) getModInfo(modID int) (modInfo, error) {
@@ -294,10 +293,7 @@
 // modFileInfo is a subset of the deserialised JSON response from the Curse API for mod files
 type modFileInfo struct {
 	ID           int       `json:"id"`
-<<<<<<< HEAD
-=======
 	ModID        int       `json:"modId"`
->>>>>>> bf2f060e
 	FileName     string    `json:"fileName"`
 	FriendlyName string    `json:"displayName"`
 	Date         time.Time `json:"fileDate"`
@@ -397,20 +393,6 @@
 	return infoRes.Data, nil
 }
 
-<<<<<<< HEAD
-func (c *cfApiClient) getSearch(searchText string, gameVersion string, modloaderType int) ([]modInfo, error) {
-	var infoRes struct {
-		Data []modInfo `json:"data"`
-	}
-
-	q := url.Values{}
-	q.Set("gameId", "432") // Minecraft
-	q.Set("pageSize", "10")
-	q.Set("classId", "6") // Mods
-	q.Set("searchFilter", searchText)
-	if len(gameVersion) > 0 {
-		q.Set("gameVersion", gameVersion)
-=======
 func (c *cfApiClient) getSearch(searchTerm string, slug string, gameID int, classID int, categoryID int, gameVersion string, modloaderType int) ([]modInfo, error) {
 	var infoRes struct {
 		Data []modInfo `json:"data"`
@@ -449,7 +431,6 @@
 	err = json.NewDecoder(resp.Body).Decode(&infoRes)
 	if err != nil && err != io.EOF {
 		return []modInfo{}, fmt.Errorf("failed to parse search results: %w", err)
->>>>>>> bf2f060e
 	}
 
 	return infoRes.Data, nil
@@ -484,11 +465,6 @@
 		Data []cfGame `json:"data"`
 	}
 
-<<<<<<< HEAD
-	resp, err := c.makeGet("/v1/mods/search?" + q.Encode())
-	if err != nil {
-		return []modInfo{}, fmt.Errorf("failed to retrieve search results: %w", err)
-=======
 	resp, err := c.makeGet("/v1/games")
 	if err != nil {
 		return []cfGame{}, fmt.Errorf("failed to retrieve game list: %w", err)
@@ -517,7 +493,6 @@
 	resp, err := c.makeGet("/v1/categories?gameId=" + strconv.Itoa(gameID))
 	if err != nil {
 		return []cfCategory{}, fmt.Errorf("failed to retrieve category list for game %v: %w", gameID, err)
->>>>>>> bf2f060e
 	}
 
 	err = json.NewDecoder(resp.Body).Decode(&infoRes)
